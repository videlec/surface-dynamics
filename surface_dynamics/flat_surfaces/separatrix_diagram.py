--- conflicted
+++ resolved
@@ -2580,9 +2580,6 @@
             sage: c.widths_generating_series()  # optional -- latte_int
             (1)/((1 - w0)*(1 - w0*w1)*(1 - w0*w1*w2)^2) + (1)/((1 - w0)*(1 - w0*w1)^2*(1 - w0*w1*w2))
         """
-<<<<<<< HEAD
-        from surface_dynamics.misc.multivariate_generating_series import MultivariateGeneratingSeriesRing
-=======
         from sage.matrix.constructor import matrix
         from surface_dynamics.misc.multiplicative_multivariate_generating_series import MultiplicativeMultivariateGeneratingSeriesRing
         from sage.geometry.polyhedron.constructor import Polyhedron
@@ -2591,7 +2588,6 @@
 
         import re
         re_var = re.compile('w(\\d+)')
->>>>>>> 3a09d376
 
         sub1 = [None] * self.nseps()
         sub2 = [None] * self.nseps()
@@ -4119,23 +4115,6 @@
     d = len(rays[0])
     return Polyhedron([[0]*d] + list(rays)).integral_points_count() - len(rays)
 
-<<<<<<< HEAD
-
-def cone_triangulate(C):
-    from sage.rings.all import ZZ
-    from sage.geometry.polyhedron.constructor import Polyhedron
-    rays = [r.vector() for r in C.rays()]
-    assert all(gcd(r) == 1 for r in rays)
-    assert all(x >= 0 for r in rays for x in r)
-    l = lcm([sum(r) for r in rays])
-    normalized_rays = [l // sum(r) * r for r in rays]
-    P = Polyhedron(vertices=normalized_rays)
-    for t in P.triangulate():
-        simplex = [P.Vrepresentation(i).vector() for i in t]
-        yield [(r / gcd(r)).change_ring(ZZ) for r in simplex]
-
-=======
->>>>>>> 3a09d376
 class QuadraticCylinderDiagram(SageObject):
     r"""
     Cylinder diagram for quadratic differentials
@@ -4452,13 +4431,9 @@
             sage: q = QuadraticCylinderDiagram('(0,0,1,2,3)-(1,4,4,5,6) (2,5,7,8,8)-(3,6,7,9,9)')
             sage: F = q.widths_generating_series()  # optional -- latte_int
         """
-<<<<<<< HEAD
-        from surface_dynamics.misc.multivariate_generating_series import MultivariateGeneratingSeriesRing
-=======
         from sage.matrix.constructor import matrix
         from surface_dynamics.misc.multiplicative_multivariate_generating_series import MultiplicativeMultivariateGeneratingSeriesRing
         from sage.geometry.polyhedron.constructor import Polyhedron
->>>>>>> 3a09d376
 
         sub1 = [[] for i in range(self.nseps())]
         sub2 = [[] for i in range(self.nseps())]
